"""Base editions supplying CloudBioLinux functionality which can be customized.

These are a set of testing and supported edition classes.
"""
from fabric.api import *

class Edition:
    """Base class. Every edition derives from this
    """
    def __init__(self, env):
        self.name = "BioLinux base Edition"
        self.short_name = "biolinux"
        self.version = env.version
        self.env = env
        self.check_distribution()

    def check_distribution(self):
        """Ensure the distribution matches an expected type for this edition.

        Base supports multiple distributions.
        """
        pass

    def check_packages_source(self):
        """Override for check package definition file before updating
        """
        pass

    def rewrite_apt_sources_list(self, sources):
        """Allows editions to modify the sources list
        """
        return sources

    def rewrite_apt_automation(self, package_info):
        """Allows editions to modify the apt automation list
        """
        return package_info

    def rewrite_apt_keys(self, standalone, keyserver):
        """Allows editions to modify key list"""
        return standalone, keyserver

    def apt_upgrade_system(self):
        """Upgrade system through apt - so this behaviour can be overridden
        """
        sudo("apt-get -y --force-yes upgrade")

    def post_install(self):
        """Post installation hook"""
        pass

class BioNode(Edition):
    """BioNode specialization of BioLinux
    """
    def __init__(self, env):
        Edition.__init__(self,env)
        self.name = "BioNode Edition"
        self.short_name = "bionode"

    def check_distribution(self):
        if self.env.distribution not in ["debian"]:
            raise ValueError("Distribution is not pure Debian")

    def check_packages_source(self):
        # Bionode removes sources, just to be sure
        self.env.logger.debug("Clearing %s" % self.env.sources_file)
        sudo("cat /dev/null > %s" % self.env.sources_file)

    def rewrite_apt_sources_list(self, sources):
        self.env.logger.debug("BioNode.rewrite_apt_sources_list!")
        # See if the repository is defined in env
        if not env.get('debian_repository'):
            main_repository = 'http://ftp.us.debian.org/debian/'
        else:
            main_repository = env.debian_repository
<<<<<<< HEAD
        # The two basic repositories
        new_sources = ["deb {repo} %s main contrib non-free".format(repo=main_repository),
                       "deb {repo} %s-updates main contrib non-free".format(repo=main_repository)]
=======
        new_sources = ["deb {repo} {dist} main contrib non-free".format(repo=main_repository,
                                                                        dist=env.dist_name),
                       "deb {repo} {dist}-updates main contrib non-free".format(
                           repo=main_repository, dist=env.dist_name)]
>>>>>>> 978e4348
        return sources + new_sources

class Minimal(Edition):
    """Minimal specialization of BioLinux
    """
    def __init__(self, env):
        Edition.__init__(self, env)
        self.name = "Minimal Edition"
        self.short_name = "minimal"

    def rewrite_apt_sources_list(self, sources):
        """Allows editions to modify the sources list. Minimal only
           uses the barest default packages
        """
        return []

    def rewrite_apt_automation(self, package_info):
        return []

    def rewrite_apt_keys(self, standalone, keyserver):
        return [], []

    def apt_upgrade_system(self):
        """Do nothing"""
        env.logger.debug("Skipping forced system upgrade")<|MERGE_RESOLUTION|>--- conflicted
+++ resolved
@@ -73,16 +73,11 @@
             main_repository = 'http://ftp.us.debian.org/debian/'
         else:
             main_repository = env.debian_repository
-<<<<<<< HEAD
         # The two basic repositories
-        new_sources = ["deb {repo} %s main contrib non-free".format(repo=main_repository),
-                       "deb {repo} %s-updates main contrib non-free".format(repo=main_repository)]
-=======
         new_sources = ["deb {repo} {dist} main contrib non-free".format(repo=main_repository,
                                                                         dist=env.dist_name),
                        "deb {repo} {dist}-updates main contrib non-free".format(
                            repo=main_repository, dist=env.dist_name)]
->>>>>>> 978e4348
         return sources + new_sources
 
 class Minimal(Edition):
