"""Fabric deployment file to install genomic data on remote instances.

Designed to automatically download and manage biologically associated
data on cloud instances like Amazon EC2.

Fabric (http://docs.fabfile.org) manages automation of remote servers.

Usage:
    fab -i key_file -H servername -f data_fabfile.py install_data
"""
import os
import sys

from fabric.main import load_settings
from fabric.api import *
from fabric.contrib.files import *
from fabric.context_managers import path
try:
    import boto
except ImportError:
    boto = None

# preferentially use local cloudbio directory
for to_remove in [p for p in sys.path if p.find("cloudbiolinux-") > 0]:
    sys.path.remove(to_remove)
sys.path.append(os.path.dirname(__file__))

from cloudbio.distribution import _setup_distribution_environment
from cloudbio.utils import _setup_logging
from cloudbio.biodata import genomes

# -- Host specific setup

env.remove_old_genomes = False

def setup_environment():
    """Setup environment with required data file locations.
    """
    _setup_logging(env)
    _add_defaults()
    _setup_distribution_environment()

def _add_defaults():
    """Defaults from fabricrc.txt file; loaded if not specified at commandline.
    """
    env.config_dir = os.path.join(os.path.dirname(__file__), "config")
    conf_file = "tool_data_table_conf.xml"
    env.tool_data_table_conf_file = os.path.join(os.path.dirname(__file__),
                                                 "installed_files", conf_file)
    if not env.has_key("distribution"):
        config_file = os.path.join(env.config_dir, "fabricrc.txt")
        if os.path.exists(config_file):
            env.update(load_settings(config_file))

<<<<<<< HEAD
# -- Configuration for genomes to download and prepare

class _DownloadHelper:
    def __init__(self):
        self.config = {}

    def ucsc_name(self):
        return None

    def _exists(self, fname, seq_dir):
        """Check if a file exists in either download or final destination.
        """
        return exists(fname) or exists(os.path.join(seq_dir, fname))

class UnknownGenome(object):
    """ Non existing genomes (yet to be sequenced/assembled) need a definition
        for downstream processing semantics.
    """
    def __init__(self):
        self._name = "unknown"
        return None

    def ucsc_name(self):
        return self._name

    def download(self, seq_dir):
        run("echo '>unknown genome' > /tmp/unknown")
        run("echo dummy_genome >> /tmp/unknown")
        return "unknown", ["/tmp/unknown"]

class UCSCGenome(_DownloadHelper):
    def __init__(self, genome_name):
        _DownloadHelper.__init__(self)
        self.data_source = "UCSC"
        self._name = genome_name
        self._url = "ftp://hgdownload.cse.ucsc.edu/goldenPath/%s/bigZips" % \
                genome_name

    def ucsc_name(self):
        return self._name

    def download(self, seq_dir):
        zipped_file = None
        genome_file = "%s.fa" % self._name
        if not self._exists(genome_file, seq_dir):
            zipped_file = self._download_zip(seq_dir)
            if zipped_file.endswith(".tar.gz"):
                run("tar -xzpf %s" % zipped_file)
            elif zipped_file.endswith(".zip"):
                run("unzip %s" % zipped_file)
            elif zipped_file.endswith(".gz"):
                run("gunzip -c %s > out.fa" % zipped_file)
            else:
                raise ValueError("Do not know how to handle: %s" % zipped_file)
            tmp_file = genome_file.replace(".fa", ".txt")
            with settings(warn_only=True):
                result = run("ls *.fa")
            # some UCSC downloads have the files in multiple directories
            # mv them to the parent directory and delete the child directories
            #ignore_random = " -a \! -name '*_random.fa' -a \! -name 'chrUn*'" \
            #        "-a \! -name '*hap*.fa'"
            ignore_random = ""
            if result.failed:
                run("find . -name '*.fa'%s -exec mv {} . \;" % ignore_random)
                run("find . -type d -a \! -name '\.' | xargs rm -rf")
            result = run("find . -name '*.fa'%s" % ignore_random)
            result = [x.strip() for x in result.split("\n")]
            result.sort()
            run("cat %s > %s" % (" ".join(result), tmp_file))
            run("rm -f *.fa")
            run("mv %s %s" % (tmp_file, genome_file))
        return genome_file, [zipped_file]

    def _download_zip(self, seq_dir):
        for zipped_file in ["chromFa.tar.gz", "%s.fa.gz" % self._name,
                            "chromFa.zip"]:
            if not self._exists(zipped_file, seq_dir):
                with settings(warn_only=True):
                    result = run("wget %s/%s" % (self._url, zipped_file))
                if not result.failed:
                    break
            else:
                break
        return zipped_file

class NCBIRest(_DownloadHelper):
    """Retrieve files using the TogoWS REST server pointed at NCBI.
    """
    def __init__(self, name, refs):
        _DownloadHelper.__init__(self)
        self.data_source = "NCBI"
        self._name = name
        self._refs = refs
        self._base_url = "http://togows.dbcls.jp/entry/ncbi-nucleotide/%s.fasta"

    def download(self, seq_dir):
        genome_file = "%s.fa" % self._name
        if not self._exists(genome_file, seq_dir):
            for ref in self._refs:
                run("wget %s" % (self._base_url % ref))
                run("ls -l")
                run("sed -rie .bak '/1/ s/^>.*$/>%s/g' %s.fasta" % (ref,
                    ref))
                # sed in Fabric does not cd properly?
                #sed('%s.fasta' % ref, '^>.*$', '>%s' % ref, '1')
            tmp_file = genome_file.replace(".fa", ".txt")
            run("cat *.fasta > %s" % tmp_file)
            run("rm -f *.fasta")
            run("rm -f *.bak")
            run("mv %s %s" % (tmp_file, genome_file))
        return genome_file, []

class EnsemblGenome(_DownloadHelper):
    """Retrieve genome FASTA files from Ensembl.

    ftp://ftp.ensemblgenomes.org/pub/plants/release-3/fasta/
    arabidopsis_thaliana/dna/Arabidopsis_thaliana.TAIR9.55.dna.toplevel.fa.gz
    ftp://ftp.ensembl.org/pub/release-56/fasta/
    caenorhabditis_elegans/dna/Caenorhabditis_elegans.WS200.56.dna.toplevel.fa.gz
    """
    def __init__(self, ensembl_section, release_number, release2, organism,
            name, convert_to_ucsc=False):
        _DownloadHelper.__init__(self)
        self.data_source = "Ensembl"
        if ensembl_section == "standard":
            url = "ftp://ftp.ensembl.org/pub/"
        else:
            url = "ftp://ftp.ensemblgenomes.org/pub/%s/" % ensembl_section
        url += "release-%s/fasta/%s/dna/" % (release_number, organism.lower())
        self._url = url
        release2 = ".%s" % release2 if release2 else ""
        self._get_file = "%s.%s%s.dna.toplevel.fa.gz" % (organism, name,
                release2)
        self._name = name
        self._convert_to_ucsc = convert_to_ucsc

    def download(self, seq_dir):
        genome_file = "%s.fa" % self._name
        if not self._exists(self._get_file, seq_dir):
            run("wget %s%s" % (self._url, self._get_file))
        if not self._exists(genome_file, seq_dir):
            run("gunzip -c %s > %s" % (self._get_file, genome_file))
        if self._convert_to_ucsc:
            #run("sed s/ / /g %s" % genome_file)
            raise NotImplementedError("Replace with chr")
        return genome_file, [self._get_file]

class BroadGenome(_DownloadHelper):
    """Retrieve genomes organized and sorted by Broad for use with GATK.

    Uses the UCSC-name compatible versions of the GATK bundles.
    """
    def __init__(self, name, bundle_version, target_fasta, dl_name=None):
        _DownloadHelper.__init__(self)
        self.data_source = "UCSC"
        self._name = name
        self.dl_name = dl_name if dl_name is not None else name
        self._target = target_fasta
        self._ftp_url = "ftp://gsapubftp-anonymous:@ftp.broadinstitute.org/bundle/" + \
                        "{ver}/{org}/".format(ver=bundle_version, org=self.dl_name)

    def download(self, seq_dir):
        org_file = "%s.fa" % self._name
        if not self._exists(org_file, seq_dir):
            run("wget %s%s.gz" % (self._ftp_url, self._target))
            run("gunzip %s.gz" % self._target)
            run("mv %s %s" % (self._target, org_file))
        return org_file, []

BROAD_BUNDLE_VERSION = "1.2"
DBSNP_VERSION = "132"

GENOMES_SUPPORTED = [
           ("phiX174", "phix", NCBIRest("phix", ["NC_001422.1"])),
           ("Scerevisiae", "sacCer2", UCSCGenome("sacCer2")),
           ("Mmusculus", "mm9", UCSCGenome("mm9")),
           ("Mmusculus", "mm8", UCSCGenome("mm8")),
           ("Hsapiens", "hg18", BroadGenome("hg18", BROAD_BUNDLE_VERSION,
                                            "Homo_sapiens_assembly18.fasta")),
           ("Hsapiens", "hg19", BroadGenome("hg19", BROAD_BUNDLE_VERSION,
                                            "ucsc.hg19.fasta")),
           ("Hsapiens", "GRCh37", BroadGenome("GRCh37", BROAD_BUNDLE_VERSION,
                                              "human_g1k_v37.fasta", "b37")),
           ("Rnorvegicus", "rn4", UCSCGenome("rn4")),
           ("Xtropicalis", "xenTro2", UCSCGenome("xenTro2")),
           ("Athaliana", "araTha_tair9", EnsemblGenome("plants", "6", "",
               "Arabidopsis_thaliana", "TAIR9")),
           ("Athaliana", "tair9", EnsemblGenome("plants", "6", "",
               "Arabidopsis_thaliana", "TAIR9")),
           ("Dmelanogaster", "dm3", UCSCGenome("dm3")),
           ("Celegans", "WS210", EnsemblGenome("standard", "60", "60",
               "Caenorhabditis_elegans", "WS210")),
           ("Mtuberculosis_H37Rv", "mycoTube_H37RV", NCBIRest("mycoTube_H37RV",
               ["NC_000962"])),
           ("Msmegmatis", "92", NCBIRest("92", ["NC_008596.1"])),
           ("Paeruginosa_UCBPP-PA14", "386", NCBIRest("386", ["CP000438.1"])),
           ("Ecoli", "eschColi_K12", NCBIRest("eschColi_K12", ["U00096.2"])),
           ("Amellifera_Honeybee", "apiMel3", UCSCGenome("apiMel3")),
           ("Cfamiliaris_Dog", "canFam2", UCSCGenome("canFam2")),
           ("Drerio_Zebrafish", "danRer6", UCSCGenome("danRer6")),
           ("Ecaballus_Horse", "equCab2", UCSCGenome("equCab2")),
           ("Fcatus_Cat", "felCat3", UCSCGenome("felCat3")),
           ("Ggallus_Chicken", "galGal3", UCSCGenome("galGal3")),
           ("Tguttata_Zebra_finch", "taeGut1", UCSCGenome("taeGut1")),
           ("unknown", "unknown", UnknownGenome()), # Accounts for non-existant genomes (yet to be assembled)
          ]

GENOME_INDEXES_SUPPORTED = ["bowtie", "bowtie2", "bwa", "maq", "novoalign", "novoalign-cs",
                            "ucsc", "mosaik", "eland", "bfast", "arachne"]
DEFAULT_GENOME_INDEXES = ["seq"]
=======
>>>>>>> 15317f88
CONFIG_FILE = os.path.join(os.path.dirname(__file__), "config", "biodata.yaml")

def install_data(config_source=CONFIG_FILE):
    """Main entry point for installing useful biological data.
    """
    setup_environment()
    genomes.install_data(config_source)

def install_data_s3(config_source=CONFIG_FILE, do_setup_environment=True):
    """Install data using pre-existing genomes present on Amazon s3.
    """
    setup_environment()
    genomes.install_data_s3(config_source)

def upload_s3(config_source=CONFIG_FILE):
    """Upload prepared genome files by identifier to Amazon s3 buckets.
    """
    setup_environment()
    genomes.upload_s3(config_source)<|MERGE_RESOLUTION|>--- conflicted
+++ resolved
@@ -52,219 +52,6 @@
         if os.path.exists(config_file):
             env.update(load_settings(config_file))
 
-<<<<<<< HEAD
-# -- Configuration for genomes to download and prepare
-
-class _DownloadHelper:
-    def __init__(self):
-        self.config = {}
-
-    def ucsc_name(self):
-        return None
-
-    def _exists(self, fname, seq_dir):
-        """Check if a file exists in either download or final destination.
-        """
-        return exists(fname) or exists(os.path.join(seq_dir, fname))
-
-class UnknownGenome(object):
-    """ Non existing genomes (yet to be sequenced/assembled) need a definition
-        for downstream processing semantics.
-    """
-    def __init__(self):
-        self._name = "unknown"
-        return None
-
-    def ucsc_name(self):
-        return self._name
-
-    def download(self, seq_dir):
-        run("echo '>unknown genome' > /tmp/unknown")
-        run("echo dummy_genome >> /tmp/unknown")
-        return "unknown", ["/tmp/unknown"]
-
-class UCSCGenome(_DownloadHelper):
-    def __init__(self, genome_name):
-        _DownloadHelper.__init__(self)
-        self.data_source = "UCSC"
-        self._name = genome_name
-        self._url = "ftp://hgdownload.cse.ucsc.edu/goldenPath/%s/bigZips" % \
-                genome_name
-
-    def ucsc_name(self):
-        return self._name
-
-    def download(self, seq_dir):
-        zipped_file = None
-        genome_file = "%s.fa" % self._name
-        if not self._exists(genome_file, seq_dir):
-            zipped_file = self._download_zip(seq_dir)
-            if zipped_file.endswith(".tar.gz"):
-                run("tar -xzpf %s" % zipped_file)
-            elif zipped_file.endswith(".zip"):
-                run("unzip %s" % zipped_file)
-            elif zipped_file.endswith(".gz"):
-                run("gunzip -c %s > out.fa" % zipped_file)
-            else:
-                raise ValueError("Do not know how to handle: %s" % zipped_file)
-            tmp_file = genome_file.replace(".fa", ".txt")
-            with settings(warn_only=True):
-                result = run("ls *.fa")
-            # some UCSC downloads have the files in multiple directories
-            # mv them to the parent directory and delete the child directories
-            #ignore_random = " -a \! -name '*_random.fa' -a \! -name 'chrUn*'" \
-            #        "-a \! -name '*hap*.fa'"
-            ignore_random = ""
-            if result.failed:
-                run("find . -name '*.fa'%s -exec mv {} . \;" % ignore_random)
-                run("find . -type d -a \! -name '\.' | xargs rm -rf")
-            result = run("find . -name '*.fa'%s" % ignore_random)
-            result = [x.strip() for x in result.split("\n")]
-            result.sort()
-            run("cat %s > %s" % (" ".join(result), tmp_file))
-            run("rm -f *.fa")
-            run("mv %s %s" % (tmp_file, genome_file))
-        return genome_file, [zipped_file]
-
-    def _download_zip(self, seq_dir):
-        for zipped_file in ["chromFa.tar.gz", "%s.fa.gz" % self._name,
-                            "chromFa.zip"]:
-            if not self._exists(zipped_file, seq_dir):
-                with settings(warn_only=True):
-                    result = run("wget %s/%s" % (self._url, zipped_file))
-                if not result.failed:
-                    break
-            else:
-                break
-        return zipped_file
-
-class NCBIRest(_DownloadHelper):
-    """Retrieve files using the TogoWS REST server pointed at NCBI.
-    """
-    def __init__(self, name, refs):
-        _DownloadHelper.__init__(self)
-        self.data_source = "NCBI"
-        self._name = name
-        self._refs = refs
-        self._base_url = "http://togows.dbcls.jp/entry/ncbi-nucleotide/%s.fasta"
-
-    def download(self, seq_dir):
-        genome_file = "%s.fa" % self._name
-        if not self._exists(genome_file, seq_dir):
-            for ref in self._refs:
-                run("wget %s" % (self._base_url % ref))
-                run("ls -l")
-                run("sed -rie .bak '/1/ s/^>.*$/>%s/g' %s.fasta" % (ref,
-                    ref))
-                # sed in Fabric does not cd properly?
-                #sed('%s.fasta' % ref, '^>.*$', '>%s' % ref, '1')
-            tmp_file = genome_file.replace(".fa", ".txt")
-            run("cat *.fasta > %s" % tmp_file)
-            run("rm -f *.fasta")
-            run("rm -f *.bak")
-            run("mv %s %s" % (tmp_file, genome_file))
-        return genome_file, []
-
-class EnsemblGenome(_DownloadHelper):
-    """Retrieve genome FASTA files from Ensembl.
-
-    ftp://ftp.ensemblgenomes.org/pub/plants/release-3/fasta/
-    arabidopsis_thaliana/dna/Arabidopsis_thaliana.TAIR9.55.dna.toplevel.fa.gz
-    ftp://ftp.ensembl.org/pub/release-56/fasta/
-    caenorhabditis_elegans/dna/Caenorhabditis_elegans.WS200.56.dna.toplevel.fa.gz
-    """
-    def __init__(self, ensembl_section, release_number, release2, organism,
-            name, convert_to_ucsc=False):
-        _DownloadHelper.__init__(self)
-        self.data_source = "Ensembl"
-        if ensembl_section == "standard":
-            url = "ftp://ftp.ensembl.org/pub/"
-        else:
-            url = "ftp://ftp.ensemblgenomes.org/pub/%s/" % ensembl_section
-        url += "release-%s/fasta/%s/dna/" % (release_number, organism.lower())
-        self._url = url
-        release2 = ".%s" % release2 if release2 else ""
-        self._get_file = "%s.%s%s.dna.toplevel.fa.gz" % (organism, name,
-                release2)
-        self._name = name
-        self._convert_to_ucsc = convert_to_ucsc
-
-    def download(self, seq_dir):
-        genome_file = "%s.fa" % self._name
-        if not self._exists(self._get_file, seq_dir):
-            run("wget %s%s" % (self._url, self._get_file))
-        if not self._exists(genome_file, seq_dir):
-            run("gunzip -c %s > %s" % (self._get_file, genome_file))
-        if self._convert_to_ucsc:
-            #run("sed s/ / /g %s" % genome_file)
-            raise NotImplementedError("Replace with chr")
-        return genome_file, [self._get_file]
-
-class BroadGenome(_DownloadHelper):
-    """Retrieve genomes organized and sorted by Broad for use with GATK.
-
-    Uses the UCSC-name compatible versions of the GATK bundles.
-    """
-    def __init__(self, name, bundle_version, target_fasta, dl_name=None):
-        _DownloadHelper.__init__(self)
-        self.data_source = "UCSC"
-        self._name = name
-        self.dl_name = dl_name if dl_name is not None else name
-        self._target = target_fasta
-        self._ftp_url = "ftp://gsapubftp-anonymous:@ftp.broadinstitute.org/bundle/" + \
-                        "{ver}/{org}/".format(ver=bundle_version, org=self.dl_name)
-
-    def download(self, seq_dir):
-        org_file = "%s.fa" % self._name
-        if not self._exists(org_file, seq_dir):
-            run("wget %s%s.gz" % (self._ftp_url, self._target))
-            run("gunzip %s.gz" % self._target)
-            run("mv %s %s" % (self._target, org_file))
-        return org_file, []
-
-BROAD_BUNDLE_VERSION = "1.2"
-DBSNP_VERSION = "132"
-
-GENOMES_SUPPORTED = [
-           ("phiX174", "phix", NCBIRest("phix", ["NC_001422.1"])),
-           ("Scerevisiae", "sacCer2", UCSCGenome("sacCer2")),
-           ("Mmusculus", "mm9", UCSCGenome("mm9")),
-           ("Mmusculus", "mm8", UCSCGenome("mm8")),
-           ("Hsapiens", "hg18", BroadGenome("hg18", BROAD_BUNDLE_VERSION,
-                                            "Homo_sapiens_assembly18.fasta")),
-           ("Hsapiens", "hg19", BroadGenome("hg19", BROAD_BUNDLE_VERSION,
-                                            "ucsc.hg19.fasta")),
-           ("Hsapiens", "GRCh37", BroadGenome("GRCh37", BROAD_BUNDLE_VERSION,
-                                              "human_g1k_v37.fasta", "b37")),
-           ("Rnorvegicus", "rn4", UCSCGenome("rn4")),
-           ("Xtropicalis", "xenTro2", UCSCGenome("xenTro2")),
-           ("Athaliana", "araTha_tair9", EnsemblGenome("plants", "6", "",
-               "Arabidopsis_thaliana", "TAIR9")),
-           ("Athaliana", "tair9", EnsemblGenome("plants", "6", "",
-               "Arabidopsis_thaliana", "TAIR9")),
-           ("Dmelanogaster", "dm3", UCSCGenome("dm3")),
-           ("Celegans", "WS210", EnsemblGenome("standard", "60", "60",
-               "Caenorhabditis_elegans", "WS210")),
-           ("Mtuberculosis_H37Rv", "mycoTube_H37RV", NCBIRest("mycoTube_H37RV",
-               ["NC_000962"])),
-           ("Msmegmatis", "92", NCBIRest("92", ["NC_008596.1"])),
-           ("Paeruginosa_UCBPP-PA14", "386", NCBIRest("386", ["CP000438.1"])),
-           ("Ecoli", "eschColi_K12", NCBIRest("eschColi_K12", ["U00096.2"])),
-           ("Amellifera_Honeybee", "apiMel3", UCSCGenome("apiMel3")),
-           ("Cfamiliaris_Dog", "canFam2", UCSCGenome("canFam2")),
-           ("Drerio_Zebrafish", "danRer6", UCSCGenome("danRer6")),
-           ("Ecaballus_Horse", "equCab2", UCSCGenome("equCab2")),
-           ("Fcatus_Cat", "felCat3", UCSCGenome("felCat3")),
-           ("Ggallus_Chicken", "galGal3", UCSCGenome("galGal3")),
-           ("Tguttata_Zebra_finch", "taeGut1", UCSCGenome("taeGut1")),
-           ("unknown", "unknown", UnknownGenome()), # Accounts for non-existant genomes (yet to be assembled)
-          ]
-
-GENOME_INDEXES_SUPPORTED = ["bowtie", "bowtie2", "bwa", "maq", "novoalign", "novoalign-cs",
-                            "ucsc", "mosaik", "eland", "bfast", "arachne"]
-DEFAULT_GENOME_INDEXES = ["seq"]
-=======
->>>>>>> 15317f88
 CONFIG_FILE = os.path.join(os.path.dirname(__file__), "config", "biodata.yaml")
 
 def install_data(config_source=CONFIG_FILE):
